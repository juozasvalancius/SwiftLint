## Master

##### Breaking

* None.

##### Enhancements

* Add `vertical_parameter_alignment` rule that checks if parameters are 
  vertically aligned for multi-line function declarations.  
  [Marcelo Fabri](https://github.com/marcelofabri)
  [#1033](https://github.com/realm/SwiftLint/issues/1033)

* Add more helpful reason strings to TrailingCommaRule.  
  [Matt Rubin](https://github.com/mattrubin)

* Add `class_delegate_protocol` rule that warns against protocol declarations
  that aren't marked as `: class` or `@objc`.  
  [Marcelo Fabri](https://github.com/marcelofabri)
  [#1039](https://github.com/realm/SwiftLint/issues/1039)

* Add correctable `redundant_optional_initialization` rule that warns against
  initializing optional variables with `nil`.  
  [Marcelo Fabri](https://github.com/marcelofabri)
  [#1052](https://github.com/realm/SwiftLint/issues/1052)
  
* `redundant_nil_coalescing` rule is now correctable.  
  [Marcelo Fabri](https://github.com/marcelofabri)

* Make `number_separator` rule correctable.  
  [Marcelo Fabri](https://github.com/marcelofabri)
  
* `empty_parentheses_with_trailing_closure` rule is now correctable.  
  [Marcelo Fabri](https://github.com/marcelofabri)

* Add correctable `redundant_void_return` rule that warns against
  explicitly adding `-> Void` to functions.  
  [Marcelo Fabri](https://github.com/marcelofabri)
  [#1066](https://github.com/realm/SwiftLint/issues/1066)

* Add an opt-in rule that enforces alphabetical sorting of imports.  
  [Scott Berrevoets](https://github.com/sberrevoets)
  [#900](https://github.com/realm/SwiftLint/issues/900)

<<<<<<< HEAD
* `type_name` rule forces enum values to be UpperCamelCase again
  when used with Swift 2.3.  
  [Marcelo Fabri](https://github.com/marcelofabri)
  [#1090](https://github.com/realm/SwiftLint/issues/1090)
=======
* Make `weak_delegate` rule ignore computed properties.  
  [Rafael Machado](https://github.com/rakaramos/)
  [#1089](https://github.com/realm/SwiftLint/issues/1089)
>>>>>>> 5f4203ad

##### Bug Fixes

* Ignore close parentheses on `vertical_parameter_alignment` rule.  
  [Marcelo Fabri](https://github.com/marcelofabri)
  [#1042](https://github.com/realm/SwiftLint/issues/1042)
  
* `syntactic_sugar` rule now doesn't flag declarations that can't be fixed.  
  [Marcelo Fabri](https://github.com/marcelofabri)
  [#928](https://github.com/realm/SwiftLint/issues/928)

* Fix false positives on `closure_parameter_position` and 
  `unused_closure_parameter` rules with Swift 2.3.  
  [Marcelo Fabri](https://github.com/marcelofabri)
  [#1019](https://github.com/realm/SwiftLint/issues/1019)

## 0.15.0: Hand Washable Holiday Linens 🎄

##### Breaking

* `line_length` rule now has a default value of `120` for warnings.  
  [Marcelo Fabri](https://github.com/marcelofabri)
  [#1008](https://github.com/realm/SwiftLint/issues/1008)

* Fixing `variable_name` and `type_name` rules on Linux.  
  [Marcelo Fabri](https://github.com/marcelofabri)

##### Enhancements

* Add `closure_end_indentation` opt-in rule that validates closure closing
  braces according to these rules:
  * If the method call has chained breaking lines on each method
    (`.` is on a new line), the closing brace should be vertically aligned
    with the `.`.
  * Otherwise, the closing brace should be vertically aligned with
    the beginning of the statement in the first line.  

  [Marcelo Fabri](https://github.com/marcelofabri)
  [#326](https://github.com/realm/SwiftLint/issues/326)

* `operator_usage_whitespace` rule is now correctable.  
  [Marcelo Fabri](https://github.com/marcelofabri)

* `implicit_getter` and `mark` rule performance improvements.  
  [Marcelo Fabri](https://github.com/marcelofabri)

* HTML reports now display a relative path to files.  
  [Jamie Edge](https://github.com/JamieEdge)

* `colon` rule now validates colon position in dictionaries too. You can disable
  this new validation with the `apply_to_dictionaries` configuration.  
  [Marcelo Fabri](https://github.com/marcelofabri)
  [#603](https://github.com/realm/SwiftLint/issues/603)

* Add `first_where` opt-in rule that warns against using
  `.filter { /* ... */ }.first` in collections, as
  `.first(where: { /* ... */ })` is often more efficient.  
  [Marcelo Fabri](https://github.com/marcelofabri)
  [#1005](https://github.com/realm/SwiftLint/issues/1005)

##### Bug Fixes

* `FunctionParameterCountRule` also ignores generic initializers.  
  [Mauricio Hanika](https://github.com/mAu888)

* Grammar checks.  
  [Michael Helmbrecht](https://github.com/mrh-is)

* Fix the validity and styling of the HTML reporter.  
  [Jamie Edge](https://github.com/JamieEdge)

* Fix false positive in `empty_parentheses_with_trailing_closure` rule.  
  [Marcelo Fabri](https://github.com/marcelofabri)
  [#1021](https://github.com/realm/SwiftLint/issues/1021)

* Fix false positive in `switch_case_on_newline` when switching
  over a selector.  
  [Marcelo Fabri](https://github.com/marcelofabri)
  [#1020](https://github.com/realm/SwiftLint/issues/1020)

* Fix crash in `closure_parameter_position` rule.  
  [Marcelo Fabri](https://github.com/marcelofabri)
  [#1026](https://github.com/realm/SwiftLint/issues/1026)

* Fix false positive in `operator_usage_whitespace` rule when
  using image literals.  
  [Marcelo Fabri](https://github.com/marcelofabri)
  [#1028](https://github.com/realm/SwiftLint/issues/1028)

## 0.14.0: Super Awesome Retractable Drying Rack

##### Breaking

* SwiftLint now requires Xcode 8.x and Swift 3.x to build.
  APIs have not yet been adapted to conform to the Swift 3 API Design
  Guidelines but will shortly.  
  [JP Simard](https://github.com/jpsim)
  [Norio Nomura](https://github.com/norio-nomura)

##### Enhancements

* Now builds and passes most tests on Linux using the Swift Package Manager with
  Swift 3. This requires `libsourcekitdInProc.so` to be built and located in
  `/usr/lib`, or in another location specified by the `LINUX_SOURCEKIT_LIB_PATH`
  environment variable. A preconfigured Docker image is available on Docker Hub
  by the ID of `norionomura/sourcekit:302`.  
  [JP Simard](https://github.com/jpsim)
  [Norio Nomura](https://github.com/norio-nomura)
  [#732](https://github.com/realm/SwiftLint/issues/732)

* Add `dynamic_inline` rule to discourage combination of `@inline(__always)`
  and `dynamic` function attributes.  
  [Daniel Duan](https://github.com/dduan)

* Add `number_separator` opt-in rule that enforces that underscores are
  used as thousand separators in large numbers.  
  [Marcelo Fabri](https://github.com/marcelofabri)
  [#924](https://github.com/realm/SwiftLint/issues/924)

* Add `file_header` opt-in rule that warns when a file contains a
  copyright comment header, such as the one Xcode adds by default.  
  [Marcelo Fabri](https://github.com/marcelofabri)
  [#844](https://github.com/realm/SwiftLint/issues/844)

* `FunctionParameterCountRule` now ignores initializers.  
  [Denis Lebedev](https://github.com/garnett)
  [#544](https://github.com/realm/SwiftLint/issues/544)

* Add `EmojiReporter`: a human friendly reporter.  
  [Michał Kałużny](https://github.com/justMaku)

* Add `redundant_string_enum_value` rule that warns against String enums
  with redundant value assignments.  
  [Marcelo Fabri](https://github.com/marcelofabri)
  [#946](https://github.com/realm/SwiftLint/issues/946)

* Add `attributes` opt-in rule which validates if an attribute (`@objc`,
  `@IBOutlet`, `@discardableResult`, etc) is in the right position:
    - If the attribute is `@IBAction` or `@NSManaged`, it should always be on
    the same line as the declaration
    - If the attribute has parameters, it should always be on the line above
    the declaration
    - Otherwise:
      - if the attribute is applied to a variable, it should be on the same line
      - if it's applied to a type or function, it should be on the line above
      - if it's applied to an import (the only option is `@testable import`),
      it should be on the same line.
  You can also configure what attributes should be always on a new line or on
  the same line as the declaration with the `always_on_same_line` and
  `always_on_line_above` keys.  

  [Marcelo Fabri](https://github.com/marcelofabri)
  [#846](https://github.com/realm/SwiftLint/issues/846)

* Add `empty_parentheses_with_trailing_closure` rule that checks for
  empty parentheses after method call when using trailing closures.  
  [Marcelo Fabri](https://github.com/marcelofabri)
  [#885](https://github.com/realm/SwiftLint/issues/885)

* Add `closure_parameter_position` rule that validates that closure
  parameters are in the same line as the opening brace.  
  [Marcelo Fabri](https://github.com/marcelofabri)
  [#931](https://github.com/realm/SwiftLint/issues/931)

* `type_name` rule now validates `typealias` and `associatedtype` too.  
  [Marcelo Fabri](https://github.com/marcelofabri)
  [#49](https://github.com/realm/SwiftLint/issues/49)
  [#956](https://github.com/realm/SwiftLint/issues/956)

* Add `ProhibitedSuperRule` opt-in rule that warns about methods calling
  to super that should not, for example `UIViewController.loadView()`.  
  [Aaron McTavish](https://github.com/aamctustwo)
  [#970](https://github.com/realm/SwiftLint/issues/970)

* Add correctable `void_return` rule to validate usage of `-> Void`
  over `-> ()`.  
  [Marcelo Fabri](https://github.com/marcelofabri)
  [JP Simard](https://github.com/jpsim)
  [#964](https://github.com/realm/SwiftLint/issues/964)

* Add correctable `empty_parameters` rule to validate usage of `() -> `
  over `Void -> `.  
  [Marcelo Fabri](https://github.com/marcelofabri)
  [#573](https://github.com/realm/SwiftLint/issues/573)

* Add `operator_usage_whitespace` opt-in rule to validate that operators are
  surrounded by a single whitespace when they are being used.  
  [Marcelo Fabri](https://github.com/marcelofabri)
  [#626](https://github.com/realm/SwiftLint/issues/626)

* Add `unused_closure_parameter` correctable rule that validates if all closure
  parameters are being used. If a parameter is unused, it should be replaced by
  `_`.  
  [Marcelo Fabri](https://github.com/marcelofabri)
  [JP Simard](https://github.com/jpsim)
  [#982](https://github.com/realm/SwiftLint/issues/982)

* Add `unused_enumerated` rule that warns against unused indexes when using
  `.enumerated()` on a for loop, e.g. `for (_, foo) in bar.enumerated()`.  
  [Marcelo Fabri](https://github.com/marcelofabri)
  [#619](https://github.com/realm/SwiftLint/issues/619)

##### Bug Fixes

* Fix `weak_delegate` rule reporting a violation for variables containing
  but not ending in `delegate`.  
  [Phil Webster](https://github.com/philwebster)

* Fix `weak_delegate` rule reporting a violation for variables in protocol
  declarations.  
  [Marcelo Fabri](https://github.com/marcelofabri)
  [#934](https://github.com/realm/SwiftLint/issues/934)

* Fix `trailing_comma` rule reporting a violation for commas in comments.  
  [Marcelo Fabri](https://github.com/marcelofabri)
  [#940](https://github.com/realm/SwiftLint/issues/940)

* Fix XML reporters not escaping characters.  
  [Fabian Ehrentraud](https://github.com/fabb)
  [#968](https://github.com/realm/SwiftLint/issues/968)

* Fix specifying multiple rule identifiers in comment commands.  
  [JP Simard](https://github.com/jpsim)
  [#976](https://github.com/realm/SwiftLint/issues/976)

* Fix invalid CSS in HTML reporter template.  
  [Aaron McTavish](https://github.com/aamctustwo)
  [#981](https://github.com/realm/SwiftLint/issues/981)

* Fix crash when correcting `statement_position` rule when there are
  multi-byte characters in the file.  
  [Marcelo Fabri](https://github.com/marcelofabri)

## 0.13.2: Light Cycle

##### Breaking

* None.

##### Enhancements

* `TrailingCommaRule` now only triggers when a declaration is multi-line
  when using `mandatory_comma: true`.  
  [Marcelo Fabri](https://github.com/marcelofabri)
  [#910](https://github.com/realm/SwiftLint/issues/910)
  [#911](https://github.com/realm/SwiftLint/issues/911)

##### Bug Fixes

* Fix `MarkRule` reporting a violation for `// MARK: -`, which is valid.  
  [JP Simard](https://github.com/jpsim)
  [#778](https://github.com/realm/SwiftLint/issues/778)

## 0.13.1: Heavy Cycle

##### Breaking

* None.

##### Enhancements

* Add `ImplicitGetterRule` to warn against using `get` on computed read-only
  properties.  
  [Marcelo Fabri](https://github.com/marcelofabri)
  [#57](https://github.com/realm/SwiftLint/issues/57)

* Add `WeakDelegateRule` rule to enforce delegate instance variables to be
  marked as `weak`.  
  [Olivier Halligon](https://github.com/AliSoftware)

* Add `SyntacticSugar` rule that enforces that shorthanded syntax should be
  used when possible, for example `[Int]` instead of `Array<Int>`.  
  [Marcelo Fabri](https://github.com/marcelofabri)
  [#319](https://github.com/realm/SwiftLint/issues/319)

* Allow specifying multiple rule identifiers in comment commands. For example,
  `// swiftlint:disable:next force_cast force_try`. Works with all command types
  (`disable`/`enable`) and modifiers (`next`, `this`, `previous` or blank).  
  [JP Simard](https://github.com/jpsim)
  [#861](https://github.com/realm/SwiftLint/issues/861)

* Add `NimbleOperatorRule` opt-in rule that enforces using
  [operator overloads](https://github.com/Quick/Nimble/#operator-overloads)
  instead of free matcher functions when using
  [Nimble](https://github.com/Quick/Nimble).  
  [Marcelo Fabri](https://github.com/marcelofabri)
  [#881](https://github.com/realm/SwiftLint/issues/881)

* `closure_spacing` rule now accepts empty bodies with a space.  
  [Marcelo Fabri](https://github.com/marcelofabri)
  [#875](https://github.com/realm/SwiftLint/issues/875)

* Add `TrailingCommaRule` to enforce/forbid trailing commas in arrays and
  dictionaries. The default is to forbid them, but this can be changed with
  the `mandatory_comma` configuration.  
  [Marcelo Fabri](https://github.com/marcelofabri)
  [#883](https://github.com/realm/SwiftLint/issues/883)

* Add support for `fileprivate` in `PrivateOutletRule` and
  `PrivateUnitTestRule`.  
  [Marcelo Fabri](https://github.com/marcelofabri)
  [#781](https://github.com/realm/SwiftLint/issues/781)
  [#831](https://github.com/realm/SwiftLint/issues/831)

* Make `MarkRule` correctable.  
  [kohtenko](https://github.com/kohtenko)

##### Bug Fixes

* Rule out a few invalid `@IBInspectable` cases in `valid_ibinspectable`.  
  [Daniel Duan](https://github.com/dduan)

* Fix a few edge cases where malformed `MARK:` comments wouldn't trigger a
  violation.  
  [JP Simard](https://github.com/jpsim)
  [#805](https://github.com/realm/SwiftLint/issues/805)

* Now lints single files passed to `--path` even if this file is excluded
  from the configuration file (`.swiftlint.yml`).  
  [JP Simard](https://github.com/jpsim)

* Fixed error severity configuration in `colon` rule.  
  [Marcelo Fabri](https://github.com/marcelofabri)
  [#863](https://github.com/realm/SwiftLint/issues/863)

* `switch_case_on_newline` rule should ignore trailing comments.  
  [Marcelo Fabri](https://github.com/marcelofabri)
  [#874](https://github.com/realm/SwiftLint/issues/874)

* `switch_case_on_newline` rule shouldn't trigger on enums.  
  [Marcelo Fabri](https://github.com/marcelofabri)
  [#878](https://github.com/realm/SwiftLint/issues/878)

* Fix regex bug in Comma Rule causing some violations to not be triggered
  when there were consecutive violations in the same expression.  
  [Savio Figueiredo](https://github.com/sadefigu)
  [#872](https://github.com/realm/SwiftLint/issues/872)

## 0.13.0: MakeYourClothesCleanAgain

##### Breaking

* None.

##### Enhancements

* Add `ignores_comment` configuration for `trailing_whitespace` rule.  
  [Javier Hernández](https://github.com/jaherhi)
  [#576](https://github.com/realm/SwiftLint/issues/576)

* Added HTML reporter, identifier is `html`.  
  [Johnykutty Mathew](https://github.com/Johnykutty)

* Add `SuperCallRule` opt-in rule that warns about methods not calling to super.  
  [Angel G. Olloqui](https://github.com/angelolloqui)
  [#803](https://github.com/realm/SwiftLint/issues/803)

* Add `RedundantNilCoalesingRule` opt-in rule that warns against `?? nil`.  
  [Daniel Beard](https://github.com/daniel-beard)
  [#764](https://github.com/realm/SwiftLint/issues/764)

* Added opt-in rule to makes closure expressions spacing consistent.  
  [J. Cheyo Jimenez](https://github.com/masters3d)
  [#770](https://github.com/realm/SwiftLint/issues/770)

* Adds `allow_private_set` configuration for the `private_outlet` rule.  
  [Rohan Dhaimade](https://github.com/HaloZero)

* Swift 2.3 support.  
  [Norio Nomura](https://github.com/norio-nomura),
  [Syo Ikeda](https://github.com/ikesyo)

* Color literals count as single characters to avoid unintentional line length
  violations.  
  [Jonas](https://github.com/VFUC)
  [#742](https://github.com/realm/SwiftLint/issues/742)

* Add `SwitchCaseOnNewlineRule` opt-in rule that enforces a newline after
  `case pattern:` in a `switch`.  
  [Marcelo Fabri](https://github.com/marcelofabri)
  [#681](https://github.com/realm/SwiftLint/issues/681)

* Add `ValidIBInspectableRule` rule that checks if `@IBInspectable` declarations
  are valid. An `@IBInspectable` is valid if:
  * It's declared as a `var` (not `let`)
  * Its type is explicit (not inferred)
  * Its type is one of the
  [supported types](http://help.apple.com/xcode/mac/8.0/#/devf60c1c514)  

  [Marcelo Fabri](https://github.com/marcelofabri)
  [#756](https://github.com/realm/SwiftLint/issues/756)

* Add `ExplicitInitRule` opt-in rule to discourage calling `init` directly.  
  [Matt Taube](https://github.com/mtaube)
  [#715](https://github.com/realm/SwiftLint/pull/715)

##### Bug Fixes

* Fixed whitespace being added to TODO messages.  
  [W. Bagdon](https://github.com/wbagdon)
  [#792](https://github.com/realm/SwiftLint/issues/792)

* Fixed regex bug in Vertical Whitespace Rule by using SourceKitten instead.
  The rule now enabled by default again (no longer opt-in).  
  [J. Cheyo Jimenez](https://github.com/masters3d)
  [#772](https://github.com/realm/SwiftLint/issues/772)

* Correctable rules no longer apply corrections if the rule is locally disabled.  
  [J. Cheyo Jimenez](https://github.com/masters3d)  
  [#601](https://github.com/realm/SwiftLint/issues/601)

* Fixed regex bug in Mark Rule where MARK could not be used with only a hyphen
  but no descriptive text: `// MARK: -`.  
  [Ruotger Deecke](https://github.com/roddi)
  [#778](https://github.com/realm/SwiftLint/issues/778)

* Fixed: Private unit test rule not scoped to test classes.  
  Fixed: Private unit test rule config is ignored if regex is missing.  
  [Cristian Filipov](https://github.com/cfilipov)
  [#786](https://github.com/realm/SwiftLint/issues/786)

* Fixed: `ConditionalReturnsOnNewline` now respects severity configuration.  
  [Rohan Dhaimade](https://github.com/HaloZero)
  [#783](https://github.com/realm/SwiftLint/issues/783)

* Fixed: `ConditionalReturnsOnNewline` now checks if `return` is a keyword,
  avoiding false positives.  
  [Marcelo Fabri](https://github.com/marcelofabri)
  [#784](https://github.com/realm/SwiftLint/issues/784)

* `ForceUnwrappingRule` did not recognize force unwraps in return statements
  using subscript.  
  [Norio Nomura](https://github.com/norio-nomura)
  [#813](https://github.com/realm/SwiftLint/issues/813)  

## 0.12.0: Vertical Laundry

##### Breaking

* Fixed: SwiftLint assumes paths in the YAML config file are relative to the
  current directory even when `--path` is passed as an argument.  
  [Cristian Filipov](https://github.com/cfilipov)

##### Enhancements

* None.

##### Bug Fixes

* Made Vertical Whitespace Rule added in 0.11.2 opt-in due to performance
  issues.  
  [JP Simard](https://github.com/jpsim)
  [#772](https://github.com/realm/SwiftLint/issues/772)

## 0.11.2: Communal Clothesline

This release has seen a phenomenal uptake in community contributions!

##### Breaking

* None.

##### Enhancements

* Add `MarkRule` rule to enforce `// MARK` syntax.  
  [Krzysztof Rodak](https://github.com/krodak)
  [#749](https://github.com/realm/SwiftLint/issues/749)

* Add `PrivateOutletRule` opt-in rule to enforce `@IBOutlet`
  instance variables to be `private`.  
  [Olivier Halligon](https://github.com/AliSoftware)

* Add content of the todo statement to message.  
  [J. Cheyo Jimenez](https://github.com/masters3d)
  [#478](https://github.com/realm/SwiftLint/issues/478)

* Add `LegacyNSGeometryFunctionsRule` rule. Add `NSSize`, `NSPoint`, and
  `NSRect` constants and constructors to existing rules.  
  [David Rönnqvist](https://github.com/d-ronnqvist)

* Added Vertical Whitespace Rule.  
  [J. Cheyo Jimenez](https://github.com/masters3d)
  [#548](https://github.com/realm/SwiftLint/issues/548)

* Removed ConditionalBindingCascadeRule.  
  [J. Cheyo Jimenez](https://github.com/masters3d)
  [#701](https://github.com/realm/SwiftLint/issues/701)

* Allow setting `flexible_right_spacing` configuration for the `colon` rule.  
  [Shai Mishali](https://github.com/freak4pc)
  [#730](https://github.com/realm/SwiftLint/issues/730)

* Add Junit reporter.  
  [Matthew Ellis](https://github.com/matthewellis)

* LeadingWhitespaceRule is now auto correctable.  
  [masters3d](https://github.com/masters3d)

* Add included regex for custom rules to control what files are processed.  
  [bootstraponline](https://github.com/bootstraponline)
  [#689](https://github.com/realm/SwiftLint/issues/689)

* Add rule to check for private unit tests (private unit tests don't get run
  by XCTest).  
  [Cristian Filipov](https://github.com/cfilipov)

* Add configuration for setting a warning threshold.  
  [woodhamgh](https://github.com/woodhamgh)
  [696](https://github.com/realm/SwiftLint/issues/696)

* Adds 'ConditionalReturnsOnNewLineRule' rule.  
  [Rohan Dhaimade](https://github.com/HaloZero)

* Made `- returns:` doc optional for initializers.  
  [Mohpor](https://github.com/mohpor)
  [#557](https://github.com/realm/SwiftLint/issues/557)

##### Bug Fixes

* Fixed CustomRule Regex.  
  [J. Cheyo Jimenez](https://github.com/masters3d)
  [#717](https://github.com/realm/SwiftLint/issues/717)
  [#726](https://github.com/realm/SwiftLint/issues/726)

* Allow disabling custom rules in code.  
  [J. Cheyo Jimenez](https://github.com/masters3d)
  [#515](https://github.com/realm/SwiftLint/issues/515)

* Fix LegacyConstructorRule when using variables instead of numbers.  
  [Sarr Blaise](https://github.com/bsarr007)
  [#646](https://github.com/realm/SwiftLint/issues/646)

* Fix force_unwrapping false positive inside strings.  
  [Daniel Beard](https://github.com/daniel-beard)
  [#721](https://github.com/realm/SwiftLint/issues/721)

## 0.11.1: Cuddles... Or Else!

##### Breaking

* None.

##### Enhancements

* Added `statement_mode` configuration to  the `statement_position` rule. The   
  `default` mode keeps the current SwiftLint behavior of keeping `else` and
  `catch` statements on the same line as the closing brace before them. The
  `uncuddled_else`configuration requires the `else` and `catch` to be on a new
  line with the same leading whitespace as the brace.  
  [Mike Skiba](https://github.com/ateliercw)
  [#651](https://github.com/realm/SwiftLint/issues/651)

##### Bug Fixes

* Remove extraneous argument label added in LegacyCGGeometryFunctionsRule
  autocorrect.  
  [Sarr Blaise](https://github.com/bsarr007)
  [643](https://github.com/realm/SwiftLint/issues/643)

## 0.11.0: Laundromat Format

##### Breaking

* Now `type_name` allows lowercase enum values to match the Swift API Design
  Guidelines.  
  [Jorge Bernal](https://github.com/koke)
  [#654](https://github.com/realm/SwiftLint/issues/654)

* Embedding frameworks needed by `swiftlint` was moved from
  SwiftLintFramework Xcode target to the swiftlint target.
  The `SwiftLintFramework.framework` product built by the
  SwiftLintFramework target no longer contains unnecessary frameworks or
  multiple copies of the Swift libraries.  
  [Norio Nomura](https://github.com/norio-nomura)

##### Enhancements

* Add `--format` option to `autocorrect` command which re-indents Swift files
  much like pasting into Xcode would. This option isn't currently configurable,
  but that can change if users request it.  
  [JP Simard](https://github.com/jpsim)

* Improve error messages for invalid configuration files.  
  [Brian Hardy](https://github.com/lyricsboy)

* Added the user-configurable option `ignores_empty_lines` to the
  `trailing_whitespace` rule. It can be used to control whether the
  `TrailingWhitespaceRule` should report and correct whitespace-indented empty
  lines. Defaults to `false`. Added unit tests.  
  [Reimar Twelker](https://github.com/raginmari)

##### Bug Fixes

* Fix false positive in conditional binding cascade violation.  
  [Norio Nomura](https://github.com/norio-nomura)
  [#642](https://github.com/realm/SwiftLint/issues/642)

* Another conditional binding fix, this time for enum that has two parameters
  or an if statement with two case tests.  
  [Andrew Rahn](https://github.com/paddlefish)
  [#667](https://github.com/realm/SwiftLint/issues/667)

* Fix regression in CommaRule ignoring violations when the comma is followed
  by a comment.  
  [Norio Nomura](https://github.com/norio-nomura)
  [#683](https://github.com/realm/SwiftLint/issues/683)

## 0.10.0: `laundry-select` edition

##### Breaking

* None.

##### Enhancements

* Now `libclang.dylib` and `sourcekitd.framework` are dynamically loaded at
  runtime by SourceKittenFramework to use the versions included in the Xcode
  version specified by `xcode-select -p` or custom toolchains.  
  [Norio Nomura](https://github.com/norio-nomura)
  [#167](https://github.com/jpsim/SourceKitten/issues/167)

* Add `LegacyCGGeometryFunctionsRule` rule.  
  [Sarr Blaise](https://github.com/bsarr007)
  [#625](https://github.com/realm/SwiftLint/issues/625)

* SwiftLint no longer crashes when SourceKitService crashes.  
  [Norio Nomura](https://github.com/norio-nomura)

* Rewrite `conditional_binding_cascade` rule.  
  [Norio Nomura](https://github.com/norio-nomura)
  [#617](https://github.com/realm/SwiftLint/issues/617)

* Add autocorrect for `ReturnArrowWhitespaceRule`.  
  [Craig Siemens](https://github.com/CraigSiemens)

##### Bug Fixes

* Failed to launch swiftlint when Xcode.app was placed at non standard path.  
  [Norio Nomura](https://github.com/norio-nomura)
  [#593](https://github.com/realm/SwiftLint/issues/593)

* `ClosingBraceRule` no longer triggers across line breaks.  
  [Josh Friend](https://github.com/joshfriend)
  [#592](https://github.com/realm/SwiftLint/issues/592)

* `LegacyConstantRule` and `LegacyConstructorRule` failed to `autocorrect`.  
  [Norio Nomura](https://github.com/norio-nomura)
  [#623](https://github.com/realm/SwiftLint/issues/623)

## 0.9.2: Multiple Exhaust Codes

##### Breaking

* None.

##### Enhancements

* Return different exit codes to distinguish between types of errors:
  * 0: No errors, maybe warnings in non-strict mode
  * 1: Usage or system error
  * 2: Style violations of severity "Error"
  * 3: No style violations of severity "Error", but violations of severity
       "warning" with `--strict`  
  [JP Simard](https://github.com/jpsim)
  [#166](https://github.com/realm/SwiftLint/issues/166)

* `VariableNameRule` now accepts symbols starting with more than one uppercase
  letter to allow for names like XMLString or MIMEType.  
  [Erik Aigner](https://github.com/eaigner)
  [#566](https://github.com/realm/SwiftLint/issues/566)

##### Bug Fixes

* Avoid overwriting files whose contents have not changed.  
  [Neil Gall](https://github.com/neilgall)
  [#574](https://github.com/realm/SwiftLint/issues/574)

* Fix `CommaRule` mismatch between violations and corrections.  
  [Norio Nomura](https://github.com/norio-nomura)
  [#466](https://github.com/realm/SwiftLint/issues/466)

* Fix more false positives in `ForceUnwrappingRule`.  
  [Norio Nomura](https://github.com/norio-nomura)
  [#546](https://github.com/realm/SwiftLint/issues/546)
  [#547](https://github.com/realm/SwiftLint/issues/547)

## 0.9.1: Air Duct Cleaning

##### Breaking

* None.

##### Enhancements

* None.

##### Bug Fixes

* Fix force unwrap rule missed cases with quotes.  
  [Norio Nomura](https://github.com/norio-nomura)
  [#535](https://github.com/realm/SwiftLint/issues/535)

* Fix issues with nested `.swiftlint.yml` file resolution.  
  [Norio Nomura](https://github.com/norio-nomura)
  [#543](https://github.com/realm/SwiftLint/issues/543)

## 0.9.0: Appliance Maintenance

##### Breaking

* `Linter.reporter` has been removed and `Configuration.reporterFromString(_:)`
  has been renamed to a free function: `reporterFromString(_:)`.  
  [JP Simard](https://github.com/jpsim)

* `_ConfigProviderRule` & `ConfigurableRule` have been removed and their
  requirements have been moved to `Rule`.  
  [JP Simard](https://github.com/jpsim)

* `Configuration(path:optional:silent)` has been changed to
  `Configuration(path:rootPath:optional:quiet:)`.  
  [JP Simard](https://github.com/jpsim)

* The static function `Configuration.rulesFromDict(_:ruleList:)` has been moved
  to an instance method: `RuleList.configuredRulesWithDictionary(_:)`.  
  [JP Simard](https://github.com/jpsim)

* The `rules` parameter in the `Configuration` initializer has been renamed to
  `configuredRules`.  
  [JP Simard](https://github.com/jpsim)

* Removed a large number of declarations from the public SwiftLintFramework API.
  This is being done to minimize the API surface area in preparation of a 1.0
  release. See [#507](https://github.com/realm/SwiftLint/pull/507) for a
  complete record of this change.  
  [JP Simard](https://github.com/jpsim)
  [#479](https://github.com/realm/SwiftLint/issues/479)

* All instances of the abbreviation "config" in the API have been expanded to
  "configuration". The `--config` command line parameter and
  `use_nested_configs` configuration key are unaffected.  
  [JP Simard](https://github.com/jpsim)

* The `use_nested_configs` configuration key has been deprecated and its value
  is now ignored. Nested configuration files are now always considered.  
  [JP Simard](https://github.com/jpsim)

##### Enhancements

* `swiftlint lint` now accepts an optional `--reporter` parameter which
  overrides existing `reporter` values in the configuration file. Choose between
  `xcode` (default), `json`, `csv` or `checkstyle`.  
  [JP Simard](https://github.com/jpsim)
  [#440](https://github.com/realm/SwiftLint/issues/440)

* `swiftlint rules` now shows a configuration description for all rules.  
  [JP Simard](https://github.com/jpsim)

* `lint` and `autocorrect` commands now accept a `--quiet` flag that prevents
  status messages like 'Linting <file>' & 'Done linting' from being logged.  
  [JP Simard](https://github.com/jpsim)
  [#386](https://github.com/realm/SwiftLint/issues/386)

* All top-level keys in a configuration file that accept an array now also
  accept a single value.  
  e.g. `included: Source` is equivalent to `included:\n  - Source`.  
  [JP Simard](https://github.com/jpsim)
  [#120](https://github.com/realm/SwiftLint/issues/120)

* Improve performance of `FunctionParameterCountRule`.  
  [Norio Nomura](https://github.com/norio-nomura)

* Improve performance of `ColonRule`.  
  [Norio Nomura](https://github.com/norio-nomura)

##### Bug Fixes

* Fix case sensitivity of keywords for `valid_docs`.  
  [Ankit Aggarwal](https://github.com/aciidb0mb3r)
  [#298](https://github.com/realm/SwiftLint/issues/298)

* Fixed inconsistencies between violations & corrections in
  `StatementPositionRule`.  
  [JP Simard](https://github.com/jpsim)
  [#466](https://github.com/realm/SwiftLint/issues/466)

* A warning will now be logged when invalid top-level keys are included in the
  configuration file.  
  [JP Simard](https://github.com/jpsim)
  [#120](https://github.com/realm/SwiftLint/issues/120)

* Fixed `LegacyConstructorRule` from correcting legacy constructors in string
  literals.  
  [JP Simard](https://github.com/jpsim)
  [#466](https://github.com/realm/SwiftLint/issues/466)

* Fixed an issue where `variable_name` or `type_name` would always report a
  violation when configured with only a `warning` value on either `min_length`
  or `max_length`.  
  [JP Simard](https://github.com/jpsim)
  [#522](https://github.com/realm/SwiftLint/issues/522)

## 0.8.0: High Heat

##### Breaking

* Setting only warning on `SeverityLevelsConfig` rules now disables the error
  value.  
  [Robin Kunde](https://github.com/robinkunde)
  [#409](https://github.com/realm/SwiftLint/issues/409)

* `enabled_rules` has been renamed to `opt_in_rules`.  
  [Daniel Beard](https://github.com/daniel-beard)

##### Enhancements

* Add `whitelist_rules` rule whitelists in config files.  
  [Daniel Beard](https://github.com/daniel-beard)
  [#256](https://github.com/realm/SwiftLint/issues/256)

* Improve performance of `ColonRule`, `LineLengthRule` & `syntaxKindsByLine`.  
  [Norio Nomura](https://github.com/norio-nomura)

* Add command to display rule description:
  `swiftlint rules <rule identifier>`.  
  [Tony Li](https://github.com/crazytonyli)
  [#392](https://github.com/realm/SwiftLint/issues/392)

* Add `FunctionParameterCountRule`.  
  [Denis Lebedev](https://github.com/garnett)
  [#415](https://github.com/realm/SwiftLint/issues/415)

* Measure complexity of nested functions separately in
  `CyclomaticComplexityRule`.  
  [Denis Lebedev](https://github.com/garnett)
  [#424](https://github.com/realm/SwiftLint/issues/424)

* Added exception for multi-line `if`/`guard`/`while` conditions to allow
  opening brace to be on a new line in `OpeningBraceRule`.  
  [Scott Hoyt](https://github.com/scottrhoyt)
  [#355](https://github.com/realm/SwiftLint/issues/355)

* The `rules` command now prints a table containing values for: `identifier`,
  `opt-in`, `correctable`, `enabled in your config` & `configuration`.  
  [JP Simard](https://github.com/jpsim)
  [#392](https://github.com/realm/SwiftLint/issues/392)

* Reduce maximum memory usage.  
  [Norio Nomura](https://github.com/norio-nomura)

##### Bug Fixes

* Fix more false positives in `ValidDocsRule`.  
  [diogoguimaraes](https://github.com/diogoguimaraes)
  [#451](https://github.com/realm/SwiftLint/issues/451)

* Fix `trailing_newline` autocorrect to handle more than one violation per
  line.  
  [Daniel Beard](https://github.com/daniel-beard)
  [#465](https://github.com/realm/SwiftLint/issues/465)

* Fix complexity measurement for switch statements in `CyclomaticComplexityRule`.  
  [Denis Lebedev](https://github.com/garnett)
  [#461](https://github.com/realm/SwiftLint/issues/461)

## 0.7.2: Appliance Manual

##### Breaking

* None.

##### Enhancements

* None.

##### Bug Fixes

* Fix several false positives in `ValidDocsRule`.  
  [diogoguimaraes](https://github.com/diogoguimaraes)
  [#375](https://github.com/realm/SwiftLint/issues/375)

## 0.7.1: Delicate Cycle

##### Breaking

* None.

##### Enhancements

* Improve performance of `MissingDocsRule`.  
  [Norio Nomura](https://github.com/norio-nomura)

* Added `CustomRules`.  
  [Scott Hoyt](https://github.com/scottrhoyt)  
  [#123](https://github.com/realm/SwiftLint/issues/123)

* Added opt-in `ForceUnwrappingRule` to issue warnings for all forced
  unwrappings.  
  [Benjamin Otto](https://github.com/Argent)
  [#55](https://github.com/realm/SwiftLint/issues/55)

##### Bug Fixes

* Fix several false positives in `ValidDocsRule`.  
  [diogoguimaraes](https://github.com/diogoguimaraes)
  [#375](https://github.com/realm/SwiftLint/issues/375)

## 0.7.0: Automatic Permanent Press

##### Breaking

* Replaced all uses of `XPCDictionary` with
  `[String: SourceKitRepresentable]`.  
  [JP Simard](https://github.com/jpsim)

* `VariableNameMinLengthRule` and `VariableNameMaxLengthRule` have been
  removed. `VariableNameRule` now has this functionality.  
  [Scott Hoyt](https://github.com/scottrhoyt)

* `ViolationLevelRule` has been removed. This functionality is now provided
  by `ConfigProviderRule` and `SeverityLevelsConfig`.  
  [Scott Hoyt](https://github.com/scottrhoyt)

##### Enhancements

* `TypeBodyLengthRule` now does not count comment or whitespace lines.  
  [Marcelo Fabri](https://github.com/marcelofabri)
  [#369](https://github.com/realm/SwiftLint/issues/369)

* `FunctionBodyLengthRule` now does not count comment or whitespace lines.  
  [Marcelo Fabri](https://github.com/marcelofabri)
  [#258](https://github.com/realm/SwiftLint/issues/258)

* All `Rule`s are now configurable in at least their severity: `SeverityConfig`.  
  [Scott Hoyt](https://github.com/scottrhoyt)
  [#371](https://github.com/realm/SwiftLint/issues/371)
  [#130](https://github.com/realm/SwiftLint/issues/130)
  [#268](https://github.com/realm/SwiftLint/issues/268)

* `TypeNameRule` and `VariableNameRule` conform to `ConfigProviderRule` using
  `NameConfig` to support `min_length`, `max_length`, and `excluded` names.  
  [Scott Hoyt](https://github.com/scottrhoyt)
  [#388](https://github.com/realm/SwiftLint/issues/388)
  [#259](https://github.com/realm/SwiftLint/issues/259)
  [#191](https://github.com/realm/SwiftLint/issues/191)

* Add `CyclomaticComplexityRule`.  
  [Denis Lebedev](https://github.com/garnett)

##### Bug Fixes

* Fix crash caused by infinite recursion when using nested config files.  
  [JP Simard](https://github.com/jpsim)
  [#368](https://github.com/realm/SwiftLint/issues/368)

* Fix crash when file contains NULL character.  
  [Norio Nomura](https://github.com/norio-nomura)
  [#379](https://github.com/realm/SwiftLint/issues/379)

## 0.6.0: Steam Cycle

##### Breaking

* `ParameterizedRule` is removed. Use `ConfigurableRule` instead.  
  [Scott Hoyt](https://github.com/scottrhoyt)
  [#353](https://github.com/realm/SwiftLint/issues/353)

* To activate a `Rule`, it must be added to the global `masterRuleList`.  
  [Scott Hoyt](https://github.com/scottrhoyt)

##### Enhancements

* `ConfigurableRule` protocol allows for improved rule configuration. See
  `CONTRIBUTING` for more details.  
  [Scott Hoyt](https://github.com/scottrhoyt)
  [#303](https://github.com/realm/SwiftLint/issues/303)

* `VariableNameMinLengthRule` now supports excluding certain variable names
  (e.g. "id").  
  [Scott Hoyt](https://github.com/scottrhoyt)
  [#231](https://github.com/realm/SwiftLint/issues/231)

* `ViolationLevelRule` provides default `ConfigurableRule` implementation for
  rules that only need integer error and warning levels.  
  [Scott Hoyt](https://github.com/scottrhoyt)

* Add AutoCorrect for StatementPositionRule.  
  [Raphael Randschau](https://github.com/nicolai86)

* Add AutoCorrect for CommaRule.  
  [Raphael Randschau](https://github.com/nicolai86)

* Add AutoCorrect for LegacyConstructorRule.  
  [Raphael Randschau](https://github.com/nicolai86)

* Improve performance of `LineLengthRule`.  
  [Norio Nomura](https://github.com/norio-nomura)

* Add ConditionalBindingCascadeRule.  
  [Aaron McTavish](https://github.com/aamctustwo)
  [#202](https://github.com/realm/SwiftLint/issues/202)

* Opt-in rules are now supported.  
  [JP Simard](https://github.com/jpsim)
  [#256](https://github.com/realm/SwiftLint/issues/256)

* Add LegacyConstantRule.  
  [Aaron McTavish](https://github.com/aamctustwo)
  [#319](https://github.com/realm/SwiftLint/issues/319)

* Add opt-in rule to encourage checking `isEmpty` over comparing `count` to
  zero.  
  [JP Simard](https://github.com/jpsim)
  [#202](https://github.com/realm/SwiftLint/issues/202)

* Add opt-in "Missing Docs" rule to detect undocumented public declarations.  
  [JP Simard](https://github.com/jpsim)

##### Bug Fixes

* None.

## 0.5.6: Bug FixLint

##### Breaking

* None.

##### Enhancements

* Improve performance by reducing calls to SourceKit.  
  [Norio Nomura](https://github.com/norio-nomura)

##### Bug Fixes

* Fix homebrew deployment issues.  
  [Norio Nomura](https://github.com/norio-nomura)

* AutoCorrect for TrailingNewlineRule only removes at most one line.  
  [John Estropia](https://github.com/JohnEstropia)

* `valid_docs` did not detect tuple as return value.  
  [Norio Nomura](https://github.com/norio-nomura)
  [#324](https://github.com/realm/SwiftLint/issues/324)

* Escape strings when using CSV reporter.  
  [JP Simard](https://github.com/jpsim)

## 0.5.5: Magic Drying Fluff Balls™

<http://www.amazon.com/Magic-Drying-Fluff-Balls-Softening/dp/B001EIW1SG>

##### Breaking

* None.

##### Enhancements

* None.

##### Bug Fixes

* Always fail if a YAML configuration file was found but could not be parsed.  
  [JP Simard](https://github.com/jpsim)
  [#310](https://github.com/realm/SwiftLint/issues/310)

* Make commands with modifiers work for violations with line-only locations.  
  [JP Simard](https://github.com/jpsim)
  [#316](https://github.com/realm/SwiftLint/issues/316)


## 0.5.4: Bounce™

##### Breaking

* Remove `Location.init(file:offset:)` in favor of the more explicit
  `Location.init(file:byteOffset:)` & `Location.init(file:characterOffset:)`.  
  [JP Simard](https://github.com/jpsim)

##### Enhancements

* Add `checkstyle` reporter to generate XML reports in the Checkstyle 4.3
  format.
  [JP Simard](https://github.com/jpsim)
  [#277](https://github.com/realm/SwiftLint/issues/277)

* Support command comment modifiers (`previous`, `this` & `next`) to limit the
  command's scope to a single line.
  [JP Simard](https://github.com/jpsim)
  [#222](https://github.com/realm/SwiftLint/issues/222)

* Add nested `.swiftlint.yml` configuration support.  
  [Scott Hoyt](https://github.com/scottrhoyt)
  [#299](https://github.com/realm/SwiftLint/issues/299)

##### Bug Fixes

* Fix multibyte handling in many rules.  
  [JP Simard](https://github.com/jpsim)
  [#279](https://github.com/realm/SwiftLint/issues/279)

* Fix an `NSRangeException` crash.  
  [Norio Nomura](https://github.com/norio-nomura)
  [#294](https://github.com/realm/SwiftLint/issues/294)

* The `valid_docs` rule now handles multibyte characters.  
  [Norio Nomura](https://github.com/norio-nomura)
  [#295](https://github.com/realm/SwiftLint/issues/295)


## 0.5.3: Mountain Scent

##### Breaking

* None.

##### Enhancements

* Improve autocorrect for OpeningBraceRule.  
  [Yasuhiro Inami](https://github.com/inamiy)

* Add autocorrect for ColonRule.  
  [Brian Partridge](https://github.com/brianpartridge)

* Add ClosingBraceRule.  
  [Yasuhiro Inami](https://github.com/inamiy)

##### Bug Fixes

* Fix false positives in ValidDocsRule.  
  [JP Simard](https://github.com/jpsim)
  [#267](https://github.com/realm/SwiftLint/issues/267)

## 0.5.2: Snuggle™

##### Breaking

* None.

##### Enhancements

* Performance improvements & unicode fixes (via SourceKitten).  
  [Norio Nomura](https://github.com/norio-nomura)

##### Bug Fixes

* Fix `ValidDocsRule` false positive when documenting functions with closure
  parameters.  
  [diogoguimaraes](https://github.com/diogoguimaraes)
  [#267](https://github.com/realm/SwiftLint/issues/267)


## 0.5.1: Lint Tray Malfunction

##### Breaking

* None.

##### Enhancements

* None.

##### Bug Fixes

* Make linting faster than 0.5.0, but slower than 0.4.0  
  [Norio Nomura](https://github.com/norio-nomura)
  [#119](https://github.com/jpsim/SourceKitten/issues/119)

* Re-introduce `--use-script-input-files` option for `lint` & `autocorrect`
  commands. Should also fix some issues when running SwiftLint from an Xcode
  build phase.  
  [JP Simard](https://github.com/jpsim)
  [#264](https://github.com/realm/SwiftLint/issues/264)


## 0.5.0: Downy™

##### Breaking

* `init()` is no longer a member of the `Rule` protocol.

##### Enhancements

* Add legacy constructor rule.  
  [Marcelo Fabri](https://github.com/marcelofabri)
  [#202](https://github.com/realm/SwiftLint/issues/202)

* The `VariableNameRule` now allows variable names when the entire name is
  capitalized. This allows stylistic usage common in cases like `URL` and other
  acronyms.  
  [Marcelo Fabri](https://github.com/marcelofabri)
  [#161](https://github.com/realm/SwiftLint/issues/161)

* Add `autocorrect` command to automatically correct certain violations
  (currently only `trailing_newline`, `trailing_semicolon` &
  `trailing_whitespace`).  
  [JP Simard](https://github.com/jpsim)
  [#5](https://github.com/realm/SwiftLint/issues/5)

* Allow to exclude files from `included` directory with `excluded`.  
  [Michal Laskowski](https://github.com/michallaskowski)

##### Bug Fixes

* Statement position rule no longer triggers for non-keyword uses of `catch` and
  `else`.  
  [JP Simard](https://github.com/jpsim)
  [#237](https://github.com/realm/SwiftLint/issues/237)

* Fix issues with multi-byte characters.  
  [JP Simard](https://github.com/jpsim)
  [#234](https://github.com/realm/SwiftLint/issues/234)


## 0.4.0: Wrinkle Release

##### Breaking

* API: Rename RuleExample to RuleDescription, remove StyleViolationType and
  combine Rule().identifier and Rule().example into Rule.description.  
  [JP Simard](https://github.com/jpsim)
  [#183](https://github.com/realm/SwiftLint/issues/183)

##### Enhancements

* The `VariableNameRule` now allows capitalized variable names when they are
  declared static. This allows stylistic usage common in cases like
  `OptionSetType` subclasses.  
  [Will Fleming](https://github.com/wfleming)

* Add `VariableNameMaxLengthRule` and `VariableNameMinLengthRule` parameter
  rules. Remove length checks on `VariableNameRule`.  
  [Mickael Morier](https://github.com/mmorier)

* Add trailing semicolon rule.  
  [JP Simard](https://github.com/jpsim)

* Add force try rule.  
  [JP Simard](https://github.com/jpsim)

* Support linting from Input Files provided by Run Script Phase of Xcode with
  `--use-script-input-files`.  
  [Norio Nomura](https://github.com/norio-nomura)
  [#193](https://github.com/realm/SwiftLint/pull/193)

##### Bug Fixes

* All rules now print their identifiers in reports.  
  [JP Simard](https://github.com/jpsim)
  [#180](https://github.com/realm/SwiftLint/issues/180)

* `ControlStatementRule` now detects all violations.  
  [Mickael Morier](https://github.com/mmorier)
  [#187](https://github.com/realm/SwiftLint/issues/187)

* `ControlStatementRule` no longer triggers a violation for acceptable use of
  parentheses.  
  [Mickael Morier](https://github.com/mmorier)
  [#189](https://github.com/realm/SwiftLint/issues/189)

* Nesting rule no longer triggers a violation for enums nested one level deep.  
  [JP Simard](https://github.com/jpsim)
  [#190](https://github.com/realm/SwiftLint/issues/190)

* `ColonRule` now triggers a violation even if equal operator is collapse to
  type and value.  
  [Mickael Morier](https://github.com/mmorier)
  [#135](https://github.com/realm/SwiftLint/issues/135)

* Fix an issue where logs would be printed asynchronously over each other.  
  [JP Simard](https://github.com/jpsim)
  [#200](https://github.com/realm/SwiftLint/issues/200)


## 0.3.0: Wrinkly Rules

##### Breaking

* `swiftlint rules` now just prints a list of all available rules and their
  identifiers.

##### Enhancements

* Support for Swift 2.1.  
  [JP Simard](https://github.com/jpsim)

* Added `StatementPositionRule` to make sure that catch, else if and else
  statements are on the same line as closing brace preceding them and after one
  space.  
  [Alex Culeva](https://github.com/S2dentik)

* Added `Comma Rule` to ensure there is a single space after a comma.  
  [Alex Culeva](https://github.com/S2dentik)

* Add rule identifier to all linter reports.  
  [zippy1978](https://github.com/zippy1978)

* Add `OpeningBraceRule` to make sure there is exactly a space before opening
  brace and it is on the same line as declaration.
  [Alex Culeva](https://github.com/S2dentik)

* Print to stderr for all informational logs. Only reporter outputs is logged to
  stdout.  
  [JP Simard](https://github.com/jpsim)

* JSON and CSV reporters now only print at the very end of the linting
  process.  
  [JP Simard](https://github.com/jpsim)

* Add support for `guard` statements to ControlStatementRule.  
  [David Potter](https://github.com/Tableau-David-Potter)

* Lint parameter variables.  
  [JP Simard](https://github.com/jpsim)

##### Bug Fixes

* Custom reporters are now supported even when not running with `--use-stdin`.  
  [JP Simard](https://github.com/jpsim)
  [#151](https://github.com/realm/SwiftLint/issues/151)

* Deduplicate files in the current directory.  
  [JP Simard](https://github.com/jpsim)
  [#154](https://github.com/realm/SwiftLint/issues/154)


## 0.2.0: Tumble Dry

##### Breaking

* SwiftLint now exclusively supports Swift 2.0.  
  [JP Simard](https://github.com/jpsim)
  [#77](https://github.com/realm/SwiftLint/issues/77)

* `ViolationSeverity` now has an associated type of `String` and two members:
  `.Warning` and `.Error`.  
  [JP Simard](https://github.com/jpsim)
  [#113](https://github.com/realm/SwiftLint/issues/113)

##### Enhancements

* Configure SwiftLint via a YAML file:
  Supports `disabled_rules`, `included`, `excluded` and passing parameters to
  parameterized rules.
  Pass a configuration file path to `--config`, defaults to `.swiftlint.yml`.  
  [JP Simard](https://github.com/jpsim)
  [#1](https://github.com/realm/SwiftLint/issues/1)
  [#3](https://github.com/realm/SwiftLint/issues/3)
  [#20](https://github.com/realm/SwiftLint/issues/20)
  [#26](https://github.com/realm/SwiftLint/issues/26)

* Updated `TypeNameRule` and `VariableNameRule` to allow private type & variable
  names to start with an underscore.
  [JP Simard](https://github.com/jpsim)

* Disable and re-enable rules from within source code comments using
  `// swiftlint:disable $IDENTIFIER` and `// swiftlint:enable $IDENTIFIER`.  
  [JP Simard](https://github.com/jpsim)
  [#4](https://github.com/realm/SwiftLint/issues/4)

* Add `--strict` lint flag which makes the lint fail if there are any
  warnings.  
  [Keith Smiley](https://github.com/keith)

* Violations are now printed to stderr.  
  [Keith Smiley](https://github.com/keith)

* Custom reporters are now supported. Specify a value for the `reporter:` key in
  your configuration file. Available reporters are `xcode` (default), `json`,
  `csv`.  
  [JP Simard](https://github.com/jpsim)
  [#42](https://github.com/realm/SwiftLint/issues/42)

##### Bug Fixes

* Improve performance of `TrailingWhitespaceRule`.  
  [Keith Smiley](https://github.com/keith)

* Allow newlines in function return arrow.  
  [JP Simard](https://github.com/jpsim)


## 0.1.2: FabricSoftenerRule

##### Breaking

* None.

##### Enhancements

* Added `OperatorFunctionWhitespaceRule` to make sure that
  you use whitespace around operators when defining them.  
  [Akira Hirakawa](https://github.com/akirahrkw)
  [#60](https://github.com/realm/SwiftLint/issues/60)

* Added `ReturnArrowWhitespaceRule` to make sure that
  you have 1 space before return arrow and return type.  
  [Akira Hirakawa](https://github.com/akirahrkw)

* Support linting from standard input (use `--use-stdin`).  
  [JP Simard](https://github.com/jpsim)
  [#78](https://github.com/realm/SwiftLint/issues/78)

* Improve performance of `TrailingNewlineRule`.  
  [Keith Smiley](https://github.com/keith)

* Lint parentheses around switch statements.  
  [Keith Smiley](https://github.com/keith)

##### Bug Fixes

* None.


## 0.1.1: Top Loading

##### Breaking

* The `Rule` and `ASTRule` protocol members are now non-static.  
  [aarondaub](https://github.com/aarondaub)

* Split `Rule` into `Rule` and `ParameterizedRule` protocols.  
  [aarondaub](https://github.com/aarondaub)
  [#21](https://github.com/realm/SwiftLint/issues/21)

##### Enhancements

* Added a command line option `--path` to specify a path to lint.  
  [Lars Lockefeer](https://github.com/larslockefeer)
  [#16](https://github.com/realm/SwiftLint/issues/16)

* swiftlint now returns a non-zero error code when a warning of high-severity
  or above is found in the source files being linted.  
  [Pat Wallace](https://github.com/pawrsccouk)
  [#30](https://github.com/realm/SwiftLint/issues/30)

* Added `rules` command to display which rules are currently applied along
  with examples.  
  [Chris Eidhof](https://github.com/chriseidhof)

* Cache parsing to reduce execution time by more than 50%.  
  [Nikolaj Schumacher](https://github.com/nschum)

* Added `ControlStatementRule` to make sure that if/for/while/do statements
  do not wrap their conditionals in parentheses.  
  [Andrea Mazzini](https://github.com/andreamazz)

* Character position is now included in violation location where appropriate.  
  [JP Simard](https://github.com/jpsim)
  [#62](https://github.com/realm/SwiftLint/issues/62)

* The following rules now conform to `ASTRule`:
  FunctionBodyLength, Nesting, TypeBodyLength, TypeName, VariableName.  
  [JP Simard](https://github.com/jpsim)

##### Bug Fixes

* Trailing newline and file length violations are now displayed in Xcode.  
  [JP Simard](https://github.com/jpsim)
  [#43](https://github.com/realm/SwiftLint/issues/43)


## 0.1.0: Fresh Out Of The Dryer

First Version!<|MERGE_RESOLUTION|>--- conflicted
+++ resolved
@@ -42,16 +42,14 @@
   [Scott Berrevoets](https://github.com/sberrevoets)
   [#900](https://github.com/realm/SwiftLint/issues/900)
 
-<<<<<<< HEAD
 * `type_name` rule forces enum values to be UpperCamelCase again
   when used with Swift 2.3.  
   [Marcelo Fabri](https://github.com/marcelofabri)
   [#1090](https://github.com/realm/SwiftLint/issues/1090)
-=======
+
 * Make `weak_delegate` rule ignore computed properties.  
   [Rafael Machado](https://github.com/rakaramos/)
   [#1089](https://github.com/realm/SwiftLint/issues/1089)
->>>>>>> 5f4203ad
 
 ##### Bug Fixes
 
