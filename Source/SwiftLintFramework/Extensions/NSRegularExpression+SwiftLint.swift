//
//  NSRegularExpression+SwiftLint.swift
//  SwiftLint
//
//  Created by Scott Hoyt on 1/21/16.
//  Copyright © 2016 Realm. All rights reserved.
//

import Foundation

private var regexCache = [String: NSRegularExpression]()

extension NSRegularExpression {
    internal static func cached(pattern: String) throws -> NSRegularExpression {
        if let result = regexCache[pattern] {
            return result
        }

        let result = try NSRegularExpression(pattern: pattern,
            options: [.anchorsMatchLines, .dotMatchesLineSeparators])
        regexCache[pattern] = result
        return result
    }
<<<<<<< HEAD
    internal static func forcePattern(_ pattern: String) -> NSRegularExpression {
=======

    internal static func forcePattern(pattern: String) -> NSRegularExpression {
>>>>>>> 58eb0f69
        // swiftlint:disable:next force_try
        return try! .cached(pattern: pattern)
    }
}<|MERGE_RESOLUTION|>--- conflicted
+++ resolved
@@ -21,12 +21,8 @@
         regexCache[pattern] = result
         return result
     }
-<<<<<<< HEAD
+
     internal static func forcePattern(_ pattern: String) -> NSRegularExpression {
-=======
-
-    internal static func forcePattern(pattern: String) -> NSRegularExpression {
->>>>>>> 58eb0f69
         // swiftlint:disable:next force_try
         return try! .cached(pattern: pattern)
     }
