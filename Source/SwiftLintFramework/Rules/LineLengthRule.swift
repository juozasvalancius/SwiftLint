--- conflicted
+++ resolved
@@ -29,13 +29,8 @@
         ]
     )
 
-<<<<<<< HEAD
     public func validateFile(_ file: File) -> [StyleViolation] {
-        let minValue = configuration.params.map({$0.value}).min(by: <)
-=======
-    public func validateFile(file: File) -> [StyleViolation] {
-        let minValue = configuration.params.map({ $0.value }).minElement(<)
->>>>>>> 2246bb92
+        let minValue = configuration.params.map({ $0.value }).min(by: <)
         return file.lines.flatMap { line in
             // `line.content.characters.count` <= `line.range.length` is true.
             // So, `check line.range.length` is larger than minimum parameter value.
